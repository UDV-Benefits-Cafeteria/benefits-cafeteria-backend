--- conflicted
+++ resolved
@@ -4,7 +4,6 @@
 
 app = create_application()
 
-<<<<<<< HEAD
 # from src.middlewares.csrf_middleware import CSRFMiddleware
 from src.middlewares.server_error_middleware import CatchServerErrorMiddleware
 from src.middlewares.session_middleware import SessionMiddleware
@@ -82,7 +81,7 @@
 
 
 app = get_application()
-=======
+
 if __name__ == "__main__":
     uvicorn.run(app, host="0.0.0.0", port=8000, reload=True)
->>>>>>> aa9401d5
+    