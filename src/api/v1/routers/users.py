--- conflicted
+++ resolved
@@ -144,15 +144,10 @@
         raise HTTPException(
             status_code=status.HTTP_400_BAD_REQUEST, detail="Failed to create user"
         )
-<<<<<<< HEAD
     except PermissionDeniedError:
         raise HTTPException(
             status_code=status.HTTP_403_FORBIDDEN, detail="Access denied"
         )
-    # await service.send_email_registration(user)
-    return created_user
-=======
->>>>>>> 6589ca89
 
 
 @router.get(
