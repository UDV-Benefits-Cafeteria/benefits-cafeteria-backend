import os
from typing import Any, Optional

from fastapi import BackgroundTasks, UploadFile

import src.repositories.exceptions as repo_exceptions
import src.schemas.user as schemas
import src.services.exceptions as service_exceptions
from src.config import get_settings, logger
from src.repositories.users import UsersRepository
from src.services.base import BaseService
from src.services.legal_entities import LegalEntitiesService
from src.services.positions import PositionsService
from src.utils.excel_parser import ExcelParser
from src.utils.field_parsers import (
    parse_coins,
    parse_hired_at,
    parse_is_adapted,
    parse_role,
)

settings = get_settings()


class UsersService(
    BaseService[schemas.UserCreate, schemas.UserRead, schemas.UserUpdate]
):
    repo = UsersRepository()
    create_schema = schemas.UserCreate
    read_schema = schemas.UserRead
    update_schema = schemas.UserUpdate

    async def search_users(
        self,
        query: Optional[str],
        filters: dict[str, Any],
        sort_by: Optional[str],
        sort_order: str,
        limit: int,
        offset: int,
    ) -> list[schemas.UserRead]:
        try:
            search_results = await self.repo.search_users(
                query=query,
                filters=filters,
                sort_by=sort_by,
                sort_order=sort_order,
                limit=limit,
                offset=offset,
            )
            for data in search_results:
                legal_entity_id = data.get("legal_entity_id")
                if legal_entity_id is not None:
                    legal_entity_data = await LegalEntitiesService().read_by_id(
                        legal_entity_id
                    )
                    data["legal_entity"] = legal_entity_data

                position_id = data.get("position_id")
                if position_id is not None:
                    position_data = await PositionsService().read_by_id(position_id)
                    data["position"] = position_data

            users = [self.read_schema.model_validate(data) for data in search_results]
            return users
        except service_exceptions.EntityReadError as e:
            logger.error(f"Error searching users: {e}")
            raise service_exceptions.EntityReadError("User", "", str(e))

    async def create(
        self,
        create_schema: schemas.UserCreate,
        current_user: schemas.UserRead = None,
        background_tasks: BackgroundTasks = None,
    ) -> schemas.UserRead:
        if current_user.role == schemas.UserRole.HR:
            if create_schema.role == schemas.UserRole.ADMIN:
                raise service_exceptions.PermissionDeniedError(
                    "HR users cannot create admins."
                )
            if create_schema.legal_entity_id != current_user.legal_entity_id:
                raise service_exceptions.PermissionDeniedError(
                    "HR users cannot create users outside their own legal entity."
                )

            if create_schema.legal_entity_id is None:
                create_schema.legal_entity_id = current_user.legal_entity_id

        await self.send_email(
            create_schema,
            "register.html",
            f"Добро пожаловать на {settings.APP_TITLE}",
            {
                "name": create_schema.firstname,
                "product": settings.APP_TITLE,
                "register_url": f"https://{settings.DOMAIN}/register?email={create_schema.email}",
            },
            background_tasks,
        )

        return await super().create(create_schema)

    async def update_by_id(
        self,
        entity_id: int,
        update_schema: schemas.UserUpdate,
        current_user: schemas.UserRead = None,
        background_tasks: BackgroundTasks = None,
    ) -> schemas.UserRead:
        try:
            user_to_update = await self.read_by_id(entity_id)
        except service_exceptions.EntityNotFoundError:
            raise

        if current_user is not None:
            if current_user.role == schemas.UserRole.HR.value:
                if user_to_update.legal_entity_id != current_user.legal_entity_id:
                    raise service_exceptions.PermissionDeniedError(
                        "HR users cannot update users outside their own legal entity."
                    )
            elif current_user.role == schemas.UserRole.EMPLOYEE:
                if user_to_update.id != current_user.id:
                    raise service_exceptions.PermissionDeniedError(
                        "You can only change yourself"
                    )
<<<<<<< HEAD
=======

        if update_schema.coins and current_user:
            if user_to_update.coins > update_schema.coins:
                await self.send_email(
                    user_to_update,
                    "balance-changes.html",
                    f"Списание с баланса на {settings.APP_TITLE}",
                    {
                        "operation_type": "decrease",
                        "name": current_user.firstname,
                        "amount_change": user_to_update.coins - update_schema.coins,
                        "current_balance": update_schema.coins,
                        "home_url": f"https://{settings.DOMAIN}/main/account",
                    },
                    background_tasks,
                )
            elif user_to_update.coins < update_schema.coins:
                await self.send_email(
                    user_to_update,
                    "balance-changes.html",
                    f"Пополнение баланса на {settings.APP_TITLE}",
                    {
                        "operation_type": "increase",
                        "name": current_user.firstname,
                        "amount_change": update_schema.coins - user_to_update.coins,
                        "current_balance": update_schema.coins,
                        "home_url": f"https://{settings.DOMAIN}/main/account",
                    },
                    background_tasks,
                )

>>>>>>> 6589ca89
        return await super().update_by_id(entity_id, update_schema)

    async def read_by_email(self, email: str) -> Optional[schemas.UserRead]:
        try:
            entity = await self.repo.read_by_email(email)
            if not entity:
                logger.warning(
                    f"{self.read_schema.__name__} with email {email} not found."
                )
                raise service_exceptions.EntityNotFoundError(
                    self.read_schema.__name__, email
                )

            validated_entity = self.read_schema.model_validate(entity)
            logger.info(
                f"Successfully retrieved {self.read_schema.__name__} with email: {email}"
            )
            return validated_entity
        except repo_exceptions.EntityReadError as e:
            logger.error(
                f"Error reading {self.read_schema.__name__} with email {email}: {str(e)}"
            )
            raise service_exceptions.EntityReadError(
                self.read_schema.__name__, email, str(e)
            )

    @staticmethod
    async def resolve_position_id(
        position_name: Optional[str], positions_service: PositionsService
    ) -> Optional[int]:
        if position_name:
            position = await positions_service.read_by_name(position_name)
            return position.id
        return None

    @staticmethod
    async def resolve_legal_entity_id(
        legal_entity_name: Optional[str],
        legal_entities_service: LegalEntitiesService,
    ) -> Optional[int]:
        if legal_entity_name:
            legal_entity = await legal_entities_service.read_by_name(legal_entity_name)
            return legal_entity.id
        return None

    async def parse_users_from_excel(
        self,
        file_contents: bytes,
        positions_service: PositionsService,
        legal_entities_service: LegalEntitiesService,
    ) -> tuple[list[schemas.UserCreate], list[dict[str, Any]]]:
        """
        Parse users from the given Excel file contents.

        :param file_contents: The contents of the Excel file.
        :param positions_service: Instance of PositionsService.
        :param legal_entities_service: Instance of LegalEntitiesService.
        :return: A tuple of (valid_users, errors)
        """

        required_columns = [
            "email",
            "имя",
            "фамилия",
            "роль",
            "дата найма",
            "адаптационный период",
            "отчество",
            "ю-коины",
            "должность",
            "юр. лицо",
        ]

        column_mappings = {
            "email": "email",
            "имя": "firstname",
            "фамилия": "lastname",
            "отчество": "middlename",
            "роль": "role",
            "дата найма": "hired_at",
            "адаптационный период": "is_adapted",
            "ю-коины": "coins",
            "должность": "position_name",
            "юр. лицо": "legal_entity_name",
        }

        field_parsers = {
            "role": parse_role,
            "is_adapted": parse_is_adapted,
            "hired_at": parse_hired_at,
            "coins": parse_coins,
        }

        parser = ExcelParser(
            required_columns=required_columns,
            column_mappings=column_mappings,
            model_class=schemas.UserCreateExcel,
            field_parsers=field_parsers,
        )

        valid_users_excel, errors = parser.parse_excel(file_contents)

        valid_users = []
        final_errors = []

        for idx, user_excel in enumerate(valid_users_excel):
            try:
                data = user_excel.model_dump()
                try:
                    data["position_id"] = await self.resolve_position_id(
                        data.pop("position_name", None), positions_service
                    )

                    data["legal_entity_id"] = await self.resolve_legal_entity_id(
                        data.pop("legal_entity_name", None), legal_entities_service
                    )
                except Exception:
                    pass

                user_create = schemas.UserCreate.model_validate(data)

                try:
                    await self.read_by_email(user_create.email)
                except Exception:
                    pass

                valid_users.append(user_create)
            except Exception as e:
                final_errors.append(
                    {
                        "row": idx + 2,
                        "error": str(e),
                    }
                )

        return valid_users, errors + final_errors

    async def update_image(
        self, image: Optional[UploadFile], user_id: int
    ) -> Optional[schemas.UserRead]:
        """
        Updates the user's profile image by uploading a new image file, updating the image URL
        in the database, and re-indexing the user data if the update is successful.

        Args:
           image (Optional[UploadFile]): The new image file to be uploaded. If provided,
               the filename is modified to include the user's unique ID and a UUID prefix.
           user_id (int): The ID of the user whose image is being updated.

        Returns:
           The updated user data after successfully updating the image URL in the database.

        Raises:
           EntityNotFoundError: If the user with the given ID is not found in the database.
           EntityUpdateError: If there is an error while updating the image URL in the database.

        Notes:
           - If the image is not provided, sets image_url to null.
           - Logs warnings if the user is not found and errors if the update operation fails.
           - Calls the `index_user` method to update the search index with the modified user data.
        """
        if image:
            _, extension = os.path.splitext(image.filename)
            image.filename = f"userdata/{user_id}/user_image" + extension
        try:
            is_updated = await self.repo.update_by_id(user_id, {"image_url": image})
            if not is_updated:
                logger.warning(
                    f"{self.read_schema.__name__} with ID {user_id} not found for update."
                )
                raise service_exceptions.EntityNotFoundError(
                    self.read_schema.__name__, user_id
                )

            logger.info(
                f"Successfully updated {self.read_schema.__name__} with ID: {user_id}"
            )
            return await self.read_by_id(user_id)
        except repo_exceptions.EntityUpdateError as e:
            logger.error(
                f"Failed to update {self.read_schema.__name__} with ID {user_id}: {str(e)}"
            )
            raise service_exceptions.EntityUpdateError(
                self.read_schema.__name__, e.read_param, str(e)
            )<|MERGE_RESOLUTION|>--- conflicted
+++ resolved
@@ -123,8 +123,6 @@
                     raise service_exceptions.PermissionDeniedError(
                         "You can only change yourself"
                     )
-<<<<<<< HEAD
-=======
 
         if update_schema.coins and current_user:
             if user_to_update.coins > update_schema.coins:
@@ -156,7 +154,6 @@
                     background_tasks,
                 )
 
->>>>>>> 6589ca89
         return await super().update_by_id(entity_id, update_schema)
 
     async def read_by_email(self, email: str) -> Optional[schemas.UserRead]:
